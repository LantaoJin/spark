/*
 * Licensed to the Apache Software Foundation (ASF) under one or more
 * contributor license agreements.  See the NOTICE file distributed with
 * this work for additional information regarding copyright ownership.
 * The ASF licenses this file to You under the Apache License, Version 2.0
 * (the "License"); you may not use this file except in compliance with
 * the License.  You may obtain a copy of the License at
 *
 *    http://www.apache.org/licenses/LICENSE-2.0
 *
 * Unless required by applicable law or agreed to in writing, software
 * distributed under the License is distributed on an "AS IS" BASIS,
 * WITHOUT WARRANTIES OR CONDITIONS OF ANY KIND, either express or implied.
 * See the License for the specific language governing permissions and
 * limitations under the License.
 */

package org.apache.spark.storage

import scala.collection.Iterable
import scala.collection.generic.CanBuildFrom
import scala.concurrent.Future

import org.apache.spark.{SparkConf, SparkException}
import org.apache.spark.internal.Logging
import org.apache.spark.rpc.RpcEndpointRef
import org.apache.spark.storage.BlockManagerMessages._
import org.apache.spark.util.{RpcUtils, ThreadUtils}

private[spark]
class BlockManagerMaster(
    var driverEndpoint: RpcEndpointRef,
    var driverHeartbeatEndPoint: RpcEndpointRef,
    conf: SparkConf,
    isDriver: Boolean)
  extends Logging {

  val timeout = RpcUtils.askRpcTimeout(conf)

  /** Remove a dead executor from the driver endpoint. This is only called on the driver side. */
<<<<<<< HEAD
  def removeExecutor(execId: String) {
    driverHeartbeatEndPoint.askSync[Boolean](RemoveExecutor(execId))
=======
  def removeExecutor(execId: String): Unit = {
>>>>>>> e1388012
    tell(RemoveExecutor(execId))
    logInfo("Removed " + execId + " successfully in removeExecutor")
  }

  /** Request removal of a dead executor from the driver endpoint.
   *  This is only called on the driver side. Non-blocking
   */
<<<<<<< HEAD
  def removeExecutorAsync(execId: String) {
    driverHeartbeatEndPoint.ask[Boolean](RemoveExecutor(execId))
=======
  def removeExecutorAsync(execId: String): Unit = {
>>>>>>> e1388012
    driverEndpoint.ask[Boolean](RemoveExecutor(execId))
    logInfo("Removal of executor " + execId + " requested")
  }

  /**
   * Register the BlockManager's id with the driver. The input BlockManagerId does not contain
   * topology information. This information is obtained from the master and we respond with an
   * updated BlockManagerId fleshed out with this information.
   */
  def registerBlockManager(
      id: BlockManagerId,
      localDirs: Array[String],
      maxOnHeapMemSize: Long,
      maxOffHeapMemSize: Long,
      slaveEndpoint: RpcEndpointRef): BlockManagerId = {
    logInfo(s"Registering BlockManager $id")
    val register =
      RegisterBlockManager(id, localDirs, maxOnHeapMemSize, maxOffHeapMemSize, slaveEndpoint)
    driverHeartbeatEndPoint.ask[Boolean](register)
    val updatedId = driverEndpoint.askSync[BlockManagerId](register)
    logInfo(s"Registered BlockManager $updatedId")
    updatedId
  }

  def updateBlockInfo(
      blockManagerId: BlockManagerId,
      blockId: BlockId,
      storageLevel: StorageLevel,
      memSize: Long,
      diskSize: Long): Boolean = {
    val update = UpdateBlockInfo(blockManagerId, blockId, storageLevel, memSize, diskSize)
    driverHeartbeatEndPoint.ask[Boolean](update)
    val res = driverEndpoint.askSync[Boolean](update)
    logDebug(s"Updated info of block $blockId")
    res
  }

  /** Get locations of the blockId from the driver */
  def getLocations(blockId: BlockId): Seq[BlockManagerId] = {
    driverEndpoint.askSync[Seq[BlockManagerId]](GetLocations(blockId))
  }

  /** Get locations as well as status of the blockId from the driver */
  def getLocationsAndStatus(
      blockId: BlockId,
      requesterHost: String): Option[BlockLocationsAndStatus] = {
    driverEndpoint.askSync[Option[BlockLocationsAndStatus]](
      GetLocationsAndStatus(blockId, requesterHost))
  }

  /** Get locations of multiple blockIds from the driver */
  def getLocations(blockIds: Array[BlockId]): IndexedSeq[Seq[BlockManagerId]] = {
    driverEndpoint.askSync[IndexedSeq[Seq[BlockManagerId]]](
      GetLocationsMultipleBlockIds(blockIds))
  }

  /**
   * Check if block manager master has a block. Note that this can be used to check for only
   * those blocks that are reported to block manager master.
   */
  def contains(blockId: BlockId): Boolean = {
    !getLocations(blockId).isEmpty
  }

  /** Get ids of other nodes in the cluster from the driver */
  def getPeers(blockManagerId: BlockManagerId): Seq[BlockManagerId] = {
    driverEndpoint.askSync[Seq[BlockManagerId]](GetPeers(blockManagerId))
  }

  def getExecutorEndpointRef(executorId: String): Option[RpcEndpointRef] = {
    driverEndpoint.askSync[Option[RpcEndpointRef]](GetExecutorEndpointRef(executorId))
  }

  /**
   * Remove a block from the slaves that have it. This can only be used to remove
   * blocks that the driver knows about.
   */
  def removeBlock(blockId: BlockId): Unit = {
    driverEndpoint.askSync[Boolean](RemoveBlock(blockId))
  }

  /** Remove all blocks belonging to the given RDD. */
  def removeRdd(rddId: Int, blocking: Boolean): Unit = {
    val future = driverEndpoint.askSync[Future[Seq[Int]]](RemoveRdd(rddId))
    future.failed.foreach(e =>
      logWarning(s"Failed to remove RDD $rddId - ${e.getMessage}", e)
    )(ThreadUtils.sameThread)
    if (blocking) {
      timeout.awaitResult(future)
    }
  }

  /** Remove all blocks belonging to the given shuffle. */
  def removeShuffle(shuffleId: Int, blocking: Boolean): Unit = {
    val future = driverEndpoint.askSync[Future[Seq[Boolean]]](RemoveShuffle(shuffleId))
    future.failed.foreach(e =>
      logWarning(s"Failed to remove shuffle $shuffleId - ${e.getMessage}", e)
    )(ThreadUtils.sameThread)
    if (blocking) {
      timeout.awaitResult(future)
    }
  }

  /** Remove all blocks belonging to the given broadcast. */
  def removeBroadcast(broadcastId: Long, removeFromMaster: Boolean, blocking: Boolean): Unit = {
    val future = driverEndpoint.askSync[Future[Seq[Int]]](
      RemoveBroadcast(broadcastId, removeFromMaster))
    future.failed.foreach(e =>
      logWarning(s"Failed to remove broadcast $broadcastId" +
        s" with removeFromMaster = $removeFromMaster - ${e.getMessage}", e)
    )(ThreadUtils.sameThread)
    if (blocking) {
      timeout.awaitResult(future)
    }
  }

  /**
   * Return the memory status for each block manager, in the form of a map from
   * the block manager's id to two long values. The first value is the maximum
   * amount of memory allocated for the block manager, while the second is the
   * amount of remaining memory.
   */
  def getMemoryStatus: Map[BlockManagerId, (Long, Long)] = {
    driverEndpoint.askSync[Map[BlockManagerId, (Long, Long)]](GetMemoryStatus)
  }

  def getStorageStatus: Array[StorageStatus] = {
    driverEndpoint.askSync[Array[StorageStatus]](GetStorageStatus)
  }

  /**
   * Return the block's status on all block managers, if any. NOTE: This is a
   * potentially expensive operation and should only be used for testing.
   *
   * If askSlaves is true, this invokes the master to query each block manager for the most
   * updated block statuses. This is useful when the master is not informed of the given block
   * by all block managers.
   */
  def getBlockStatus(
      blockId: BlockId,
      askSlaves: Boolean = true): Map[BlockManagerId, BlockStatus] = {
    val msg = GetBlockStatus(blockId, askSlaves)
    /*
     * To avoid potential deadlocks, the use of Futures is necessary, because the master endpoint
     * should not block on waiting for a block manager, which can in turn be waiting for the
     * master endpoint for a response to a prior message.
     */
    val response = driverEndpoint.
      askSync[Map[BlockManagerId, Future[Option[BlockStatus]]]](msg)
    val (blockManagerIds, futures) = response.unzip
    implicit val sameThread = ThreadUtils.sameThread
    val cbf =
      implicitly[
        CanBuildFrom[Iterable[Future[Option[BlockStatus]]],
        Option[BlockStatus],
        Iterable[Option[BlockStatus]]]]
    val blockStatus = timeout.awaitResult(
      Future.sequence[Option[BlockStatus], Iterable](futures)(cbf, ThreadUtils.sameThread))
    if (blockStatus == null) {
      throw new SparkException("BlockManager returned null for BlockStatus query: " + blockId)
    }
    blockManagerIds.zip(blockStatus).flatMap { case (blockManagerId, status) =>
      status.map { s => (blockManagerId, s) }
    }.toMap
  }

  /**
   * Return a list of ids of existing blocks such that the ids match the given filter. NOTE: This
   * is a potentially expensive operation and should only be used for testing.
   *
   * If askSlaves is true, this invokes the master to query each block manager for the most
   * updated block statuses. This is useful when the master is not informed of the given block
   * by all block managers.
   */
  def getMatchingBlockIds(
      filter: BlockId => Boolean,
      askSlaves: Boolean): Seq[BlockId] = {
    val msg = GetMatchingBlockIds(filter, askSlaves)
    val future = driverEndpoint.askSync[Future[Seq[BlockId]]](msg)
    timeout.awaitResult(future)
  }

  /** Stop the driver endpoint, called only on the Spark driver node */
  def stop(): Unit = {
    if (driverEndpoint != null && isDriver) {
      tell(StopBlockManagerMaster)
      driverEndpoint = null
      driverHeartbeatEndPoint = null
      logInfo("BlockManagerMaster stopped")
    }
  }

  /** Send a one-way message to the master endpoint, to which we expect it to reply with true. */
  private def tell(message: Any): Unit = {
    if (!driverEndpoint.askSync[Boolean](message)) {
      throw new SparkException("BlockManagerMasterEndpoint returned false, expected true.")
    }
  }

}

private[spark] object BlockManagerMaster {
  val DRIVER_ENDPOINT_NAME = "BlockManagerMaster"
  val DRIVER_HEARTBEAT_ENDPOINT_NAME = "BlockManagerMasterHeartbeat"
}<|MERGE_RESOLUTION|>--- conflicted
+++ resolved
@@ -38,12 +38,9 @@
   val timeout = RpcUtils.askRpcTimeout(conf)
 
   /** Remove a dead executor from the driver endpoint. This is only called on the driver side. */
-<<<<<<< HEAD
-  def removeExecutor(execId: String) {
+
+  def removeExecutor(execId: String): Unit = {
     driverHeartbeatEndPoint.askSync[Boolean](RemoveExecutor(execId))
-=======
-  def removeExecutor(execId: String): Unit = {
->>>>>>> e1388012
     tell(RemoveExecutor(execId))
     logInfo("Removed " + execId + " successfully in removeExecutor")
   }
@@ -51,12 +48,9 @@
   /** Request removal of a dead executor from the driver endpoint.
    *  This is only called on the driver side. Non-blocking
    */
-<<<<<<< HEAD
-  def removeExecutorAsync(execId: String) {
+
+  def removeExecutorAsync(execId: String): Unit = {
     driverHeartbeatEndPoint.ask[Boolean](RemoveExecutor(execId))
-=======
-  def removeExecutorAsync(execId: String): Unit = {
->>>>>>> e1388012
     driverEndpoint.ask[Boolean](RemoveExecutor(execId))
     logInfo("Removal of executor " + execId + " requested")
   }
