--- conflicted
+++ resolved
@@ -5,15 +5,8 @@
 import java.util.concurrent.{ConcurrentHashMap, LinkedBlockingQueue}
 
 import scala.collection.mutable.{ArrayBuffer, HashMap, HashSet, Queue}
-
-<<<<<<< HEAD
-import spark.{CacheTracker, Logging, SizeEstimator, SparkException, Utils}
-import spark.network._
-import spark.serializer.Serializer
-import spark.util.{MetadataCleaner, TimeStampedHashMap, ByteBufferInputStream}
-
-import com.ning.compress.lzf.{LZFInputStream, LZFOutputStream}
-=======
+import scala.collection.JavaConversions._
+
 import akka.actor.{ActorSystem, Cancellable, Props}
 import akka.dispatch.{Await, Future}
 import akka.util.Duration
@@ -28,7 +21,6 @@
 import spark.serializer.Serializer
 import spark.util.{ByteBufferInputStream, IdGenerator, MetadataCleaner, TimeStampedHashMap}
 
->>>>>>> 5e51b889
 import sun.nio.ch.DirectBuffer
 
 
@@ -67,11 +59,7 @@
     }
   }
 
-<<<<<<< HEAD
-  private val blockInfo = new TimeStampedHashMap[String, BlockInfo]()
-=======
   private val blockInfo = new TimeStampedHashMap[String, BlockInfo]
->>>>>>> 5e51b889
 
   private[storage] val memoryStore: BlockStore = new MemoryStore(this, maxMemory)
   private[storage] val diskStore: BlockStore =
@@ -102,8 +90,6 @@
 
   val host = System.getProperty("spark.hostname", Utils.localHostName())
 
-<<<<<<< HEAD
-=======
   val slaveActor = master.actorSystem.actorOf(Props(new BlockManagerSlaveActor(this)),
     name = "BlockManagerActor" + BlockManager.ID_GENERATOR.next)
 
@@ -117,7 +103,6 @@
 
   var heartBeatTask: Cancellable = null
 
->>>>>>> 5e51b889
   val metadataCleaner = new MetadataCleaner("BlockManager", this.dropOldBlocks)
   initialize()
 
@@ -133,11 +118,7 @@
    * BlockManagerWorker actor.
    */
   private def initialize() {
-<<<<<<< HEAD
-    master.registerBlockManager(blockManagerId, maxMemory)
-=======
     master.registerBlockManager(blockManagerId, maxMemory, slaveActor)
->>>>>>> 5e51b889
     BlockManagerWorker.startBlockManagerWorker(this)
     if (!BlockManager.getDisableHeartBeatsForTesting) {
       heartBeatTask = actorSystem.scheduler.schedule(0.seconds, heartBeatFrequency.milliseconds) {
@@ -170,16 +151,11 @@
    * Reregister with the master and report all blocks to it. This will be called by the heart beat
    * thread if our heartbeat to the block amnager indicates that we were not registered.
    */
-<<<<<<< HEAD
-  def getLevel(blockId: String): StorageLevel = {
-    blockInfo.get(blockId).map(_.level).orNull
-=======
   def reregister() {
     // TODO: We might need to rate limit reregistering.
     logInfo("BlockManager reregistering with master")
     master.registerBlockManager(blockManagerId, maxMemory, slaveActor)
     reportAllBlocks()
->>>>>>> 5e51b889
   }
 
   /**
@@ -192,29 +168,6 @@
    * message reflecting the current status, *not* the desired storage level in its block info.
    * For example, a block with MEMORY_AND_DISK set might have fallen out to be only on disk.
    */
-<<<<<<< HEAD
-  def reportBlockStatus(blockId: String) {
-    val (curLevel, inMemSize, onDiskSize) = blockInfo.get(blockId) match {
-      case None =>
-        (StorageLevel.NONE, 0L, 0L)
-      case Some(info) =>
-        info.synchronized {
-          info.level match {
-            case null =>
-              (StorageLevel.NONE, 0L, 0L)
-            case level =>
-              val inMem = level.useMemory && memoryStore.contains(blockId)
-              val onDisk = level.useDisk && diskStore.contains(blockId)
-              (
-                new StorageLevel(onDisk, inMem, level.deserialized, level.replication),
-                if (inMem) memoryStore.getSize(blockId) else 0L,
-                if (onDisk) diskStore.getSize(blockId) else 0L
-              )
-          }
-        }
-    }
-    master.updateBlockInfo(blockManagerId, blockId, curLevel, inMemSize, onDiskSize)
-=======
   def reportBlockStatus(blockId: String, info: BlockInfo) {
     val needReregister = !tryToReportBlockStatus(blockId, info)
     if (needReregister) {
@@ -222,7 +175,6 @@
       // Reregistering will report our new block for free.
       reregister()
     }
->>>>>>> 5e51b889
     logDebug("Told master about block " + blockId)
   }
 
@@ -421,7 +373,6 @@
     } else {
       logDebug("Block " + blockId + " not registered locally")
     }
-
     return None
   }
 
@@ -860,11 +811,7 @@
   def dropFromMemory(blockId: String, data: Either[ArrayBuffer[Any], ByteBuffer]) {
     logInfo("Dropping block " + blockId + " from memory")
     val info = blockInfo.get(blockId).orNull
-<<<<<<< HEAD
-    if (info != null) {
-=======
     if (info != null)  {
->>>>>>> 5e51b889
       info.synchronized {
         val level = info.level
         if (level.useDisk && !diskStore.contains(blockId)) {
@@ -893,12 +840,6 @@
     }
   }
 
-<<<<<<< HEAD
-  def dropOldBlocks(cleanupTime: Long) {
-    logInfo("Dropping blocks older than " + cleanupTime)
-    val iterator = blockInfo.internalMap.entrySet().iterator()
-    while(iterator.hasNext) {
-=======
   /**
    * Remove a block from both memory and disk.
    */
@@ -927,7 +868,6 @@
     logInfo("Dropping blocks older than " + cleanupTime)
     val iterator = blockInfo.internalMap.entrySet().iterator()
     while (iterator.hasNext) {
->>>>>>> 5e51b889
       val entry = iterator.next()
       val (id, info, time) = (entry.getKey, entry.getValue._1, entry.getValue._2)
       if (time < cleanupTime) {
@@ -942,11 +882,7 @@
           iterator.remove()
           logInfo("Dropped block " + id)
         }
-<<<<<<< HEAD
-        reportBlockStatus(id)
-=======
         reportBlockStatus(id, info)
->>>>>>> 5e51b889
       }
     }
   }
