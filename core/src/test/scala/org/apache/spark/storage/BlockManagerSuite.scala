--- conflicted
+++ resolved
@@ -143,17 +143,11 @@
     // need to create a SparkContext is to initialize LiveListenerBus.
     sc = mock(classOf[SparkContext])
     when(sc.conf).thenReturn(conf)
-<<<<<<< HEAD
-    master = new BlockManagerMaster(rpcEnv.setupEndpoint("blockmanager",
+
+    master = spy(new BlockManagerMaster(rpcEnv.setupEndpoint("blockmanager",
       new BlockManagerMasterEndpoint(rpcEnv, true, conf,
         new LiveListenerBus(conf), None)), rpcEnv.setupEndpoint("blockmanagerHeartbeat",
       new BlockManagerMasterHeartbeatEndpoint(rpcEnv, true)), conf, true)
-=======
-    master = spy(new BlockManagerMaster(
-      rpcEnv.setupEndpoint("blockmanager",
-        new BlockManagerMasterEndpoint(rpcEnv, true, conf,
-          new LiveListenerBus(conf), None)), conf, true))
->>>>>>> e1388012
 
     val initialize = PrivateMethod[Unit]('initialize)
     SizeEstimator invokePrivate initialize()
